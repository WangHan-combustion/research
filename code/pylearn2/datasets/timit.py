"""
Pylearn2 wrapper for the TIMIT dataset
"""
__authors__ = ["Vincent Dumoulin"]
__copyright__ = "Copyright 2014, Universite de Montreal"
__credits__ = ["Laurent Dinh", "Vincent Dumoulin"]
__license__ = "3-clause BSD"
__maintainer__ = "Vincent Dumoulin"
__email__ = "dumouliv@iro"


import gc
import os.path
import functools
import numpy
from pylearn2.utils.iteration import resolve_iterator_class
from pylearn2.datasets.dataset import Dataset
from pylearn2.space import CompositeSpace, VectorSpace
from pylearn2.utils import serial
from pylearn2.utils import safe_zip
from research.code.scripts.segmentaxis import segment_axis
from research.code.pylearn2.utils.iteration import FiniteDatasetIterator
import scipy.stats


class TIMIT(Dataset):
    """
    Frame-based TIMIT dataset
    """
    _default_seed = (17, 2, 946)

    def __init__(self, which_set, frame_length, overlap=0,
                 frames_per_example=1, start=0, stop=None, audio_only=False,
                 rng=_default_seed):
        """
        Parameters
        ----------
        which_set : str
            Either "train", "valid" or "test"
        frame_length : int
            Number of acoustic samples contained in a frame
        overlap : int, optional
            Number of overlapping acoustic samples for two consecutive frames.
            Defaults to 0, meaning frames don't overlap.
        frames_per_example : int, optional
            Number of frames in a training example. Defaults to 1.
        start : int, optional
            Starting index of the sequences to use. Defaults to 0.
        stop : int, optional
            Ending index of the sequences to use. Defaults to `None`, meaning
            sequences are selected all the way to the end of the array.
        audio_only : bool, optional
            Whether to load only the raw audio and no auxiliary information.
            Defaults to `False`.
        rng : object, optional
            A random number generator used for picking random indices into the
            design matrix when choosing minibatches.
        """
        self.frame_length = frame_length
        self.overlap = overlap
        self.frames_per_example = frames_per_example
        self.offset = self.frame_length - self.overlap
        self.audio_only = audio_only

        # RNG initialization
        if hasattr(rng, 'random_integers'):
            self.rng = rng
        else:
            self.rng = numpy.random.RandomState(rng)

        # Load data from disk
        self._load_data(which_set)
        # Compute mean and standard deviation
        all_sequences = numpy.hstack([sequence for sequence in self.raw_wav])
        self.mean = numpy.mean(sequence)
        self.std = numpy.std(sequence)
        # Get rid of (now) useless concatenation of sequences
        del all_sequences
        gc.collect()
        # Standardize data
        for i, sequence in enumerate(self.raw_wav):
            self.raw_wav[i] = (sequence - self.mean) / self.std

        # Slice data
        if stop is not None:
            self.raw_wav = self.raw_wav[start:stop]
            if not self.audio_only:
                self.sequences_to_phonemes = self.sequences_to_phonemes[start:stop]
                self.sequences_to_words = self.sequences_to_words[start:stop]
        else:
            self.raw_wav = self.raw_wav[start:]
            if not self.audio_only:
                self.sequences_to_phonemes = self.sequences_to_phonemes[start:]
                self.sequences_to_words = self.sequences_to_words[start:]

        examples_map = []

        if not self.audio_only:
            phones_sequence_list = []
            phonemes_sequence_list = []
            words_sequence_list = []

        for sequence_id, samples_sequence in enumerate(self.raw_wav):
            if not self.audio_only:
                phns_from_sequence = self.sequences_to_phonemes[sequence_id]
                words_from_sequence = self.sequences_to_words[sequence_id]

                # Phone/phonemes start/end indexes for this sequence_id
                phns_start = phns_from_sequence[0]
                phns_end = phns_from_sequence[1]
                # Get the phones
                # Note: some timestamps do not correspond to any phone, so 0 is the
                #       index for "NO_PHONE" and the other indexes are shifted by
                #       one
                phones_start_end = self.phones[phns_start:phns_end]
                phones_sequence = numpy.zeros(len(self.raw_wav[sequence_id]))
                for (phone_start, phone_end, phone) in phones_start_end:
                    phones_sequence[phone_start:phone_end] = phone + 1
                # Get the phonemes
                # Note: some timestamps do not correspond to any phoneme, so 0 is
                #       the index for "NO_PHONE" and the other indexes are shifted
                #       by one
                phonemes_start_end = self.phonemes[phns_start:phns_end]
                phonemes_sequence = numpy.zeros(len(self.raw_wav[sequence_id]))
                for (phoneme_start, phoneme_end, phoneme) in phonemes_start_end:
                    phonemes_sequence[phoneme_start:phoneme_end] = phoneme + 1
                # Get the words
                # Note: some timestamps do not correspond to any word, so 0 is the
                #       index for "NO_WORD" and the other indexes are shifted by
                #       one
                words_start = words_from_sequence[0]
                words_end = words_from_sequence[1]
                words_start_end = self.words[words_start:words_end]
                words_sequence = numpy.zeros(len(self.raw_wav[sequence_id]))
                for (word_start, word_end, word) in words_start_end:
                    words_sequence[word_start:word_end] = word + 1

                # Phones segmentation
                phones_segmented_sequence = segment_axis(phones_sequence,
                                                         frame_length,
                                                         overlap)
                phones_segmented_sequence = scipy.stats.mode(
                    phones_segmented_sequence,
                    axis=1
                )[0].flatten()
                phones_segmented_sequence = numpy.asarray(
                    phones_segmented_sequence,
                    dtype='int'
                )
                phones_sequence_list.append(phones_segmented_sequence)
                # Phonemes segmentation
                phonemes_segmented_sequence = segment_axis(phonemes_sequence,
                                                           frame_length,
                                                           overlap)
                phonemes_segmented_sequence = scipy.stats.mode(
                    phonemes_segmented_sequence,
                    axis=1
                )[0].flatten()
                phonemes_segmented_sequence = numpy.asarray(
                    phonemes_segmented_sequence,
                    dtype='int'
                )
                phonemes_sequence_list.append(phonemes_segmented_sequence)
                # Words segmentation
                words_segmented_sequence = segment_axis(words_sequence,
                                                        frame_length,
                                                        overlap)
                words_segmented_sequence = scipy.stats.mode(
                    words_segmented_sequence,
                    axis=1
                )[0].flatten()
                words_segmented_sequence = numpy.asarray(words_segmented_sequence,
                                                         dtype='int')
                words_sequence_list.append(words_segmented_sequence)

            # TODO: look at this, as it forces copying the data
            # Sequence segmentation
            samples_segmented_sequence = segment_axis(samples_sequence,
                                                      frame_length,
                                                      overlap)
            self.raw_wav[sequence_id] = samples_segmented_sequence

            # Generate features/targets/phones/phonemes/words map
            num_frames = samples_segmented_sequence.shape[0]
            num_examples = num_frames - self.frames_per_example
            for example_id in xrange(num_examples):
                examples_map.append([sequence_id, example_id])

        self.samples_sequences = self.raw_wav
        if not self.audio_only:
            self.phones_sequences = numpy.array(phones_sequence_list)
            self.phonemes_sequences = numpy.array(phonemes_sequence_list)
            self.words_sequences = numpy.array(words_sequence_list)

        examples_map = numpy.asarray(examples_map)

        self.num_examples = examples_map.shape[0]

        # DataSpecs
        features_space = VectorSpace(
            dim=self.frame_length * self.frames_per_example
        )
        features_source = 'features'
        features_dtype = self.samples_sequences[0].dtype
        features_map_fn = lambda indexes: [
            self.samples_sequences[index[0]][index[1]:index[1] +
                                             self.frames_per_example].ravel()
            for index in examples_map[indexes]
        ]

        targets_space = VectorSpace(dim=self.frame_length)
        targets_source = 'targets'
        targets_dtype = self.samples_sequences[0].dtype
        targets_map_fn = lambda indexes: [
            self.samples_sequences[index[0]][index[1]]
            for index in examples_map[indexes]
        ]

        space_components = [features_space, targets_space]
        source_components = [features_source, targets_source]
        dtypes_components = [features_dtype, targets_dtype]
        map_fn_components = [features_map_fn, targets_map_fn]
        batch_components = [None, None]

        if not self.audio_only:
            phones_space = VectorSpace(dim=1)
            phones_source = 'phones'
            phones_dtype = self.phones_sequences[0].dtype
            phones_map_fn = lambda indexes: [
                self.phones_sequences[index[0]][index[1]]
                for index in examples_map[indexes]
            ]

            phonemes_space = VectorSpace(dim=1)
            phonemes_source = 'phonemes'
            phonemes_dtype = self.phonemes_sequences[0].dtype
            phonemes_map_fn = lambda indexes: [
                self.phonemes_sequences[index[0]][index[1]]
                for index in examples_map[indexes]
            ]

            words_space = VectorSpace(dim=1)
            words_source = 'words'
            words_dtype = self.words_sequences[0].dtype
            words_map_fn = lambda indexes: [
                self.words_sequences[index[0]][index[1]]
                for index in examples_map[indexes]
            ]

            space_components.extend([phones_space, phonemes_space,
                                     words_space])
            source_components.extend([phones_source, phonemes_source,
                                     words_source])
            dtypes_components.extend([phones_dtype, phonemes_dtype,
                                     words_dtype])
            map_fn_components.extend([phones_map_fn, phonemes_map_fn,
                                     words_map_fn])
            batch_components.extend([None, None, None])

        space = CompositeSpace(space_components)
        source = tuple(source_components)
        self.data_specs = (space, source)
        self.dtypes = tuple(dtypes_components)
        self.map_functions = tuple(map_fn_components)
        self.batch_buffers = batch_components

        # Defaults for iterators
        self._iter_mode = resolve_iterator_class('shuffled_sequential')
        self._iter_data_specs = (CompositeSpace((features_space,
                                                 targets_space)),
                                 (features_source, targets_source))

    def _load_data(self, which_set):
        """
        Load the TIMIT data from disk.

        Parameters
        ----------
        which_set : str
            Subset of the dataset to use (either "train", "valid" or "test")
        """
        # Check which_set
        if which_set not in ['train', 'valid', 'test']:
            raise ValueError(which_set + " is not a recognized value. " +
                             "Valid values are ['train', 'valid', 'test'].")

        # Create file paths
        timit_base_path = os.path.join(os.environ["PYLEARN2_DATA_PATH"],
                                       "timit/readable")
        speaker_info_list_path = os.path.join(timit_base_path, "spkrinfo.npy")
        phonemes_list_path = os.path.join(timit_base_path,
                                          "reduced_phonemes.pkl")
        words_list_path = os.path.join(timit_base_path, "words.pkl")
        speaker_features_list_path = os.path.join(timit_base_path,
                                                  "spkr_feature_names.pkl")
        speaker_id_list_path = os.path.join(timit_base_path,
                                            "speakers_ids.pkl")
        raw_wav_path = os.path.join(timit_base_path, which_set + "_x_raw.npy")
        phonemes_path = os.path.join(timit_base_path,
                                     which_set + "_redux_phn.npy")
        phones_path = os.path.join(timit_base_path,
                                   which_set + "_phn.npy")
        sequences_to_phonemes_path = os.path.join(timit_base_path,
                                                  which_set +
                                                  "_seq_to_phn.npy")
        words_path = os.path.join(timit_base_path, which_set + "_wrd.npy")
        sequences_to_words_path = os.path.join(timit_base_path,
                                               which_set + "_seq_to_wrd.npy")
        speaker_path = os.path.join(timit_base_path,
                                    which_set + "_spkr.npy")

        # Load data. For now most of it is not used, as only the acoustic
        # samples are provided, but this is bound to change eventually.
        # Global data
        if not self.audio_only:
            self.speaker_info_list = serial.load(
                speaker_info_list_path
            ).tolist().toarray()
            self.speaker_id_list = serial.load(speaker_id_list_path)
            self.speaker_features_list = serial.load(speaker_features_list_path)
            self.words_list = serial.load(words_list_path)
            self.phonemes_list = serial.load(phonemes_list_path)
        # Set-related data
        self.raw_wav = serial.load(raw_wav_path)
        if not self.audio_only:
            self.phonemes = serial.load(phonemes_path)
            self.phones = serial.load(phones_path)
            self.sequences_to_phonemes = serial.load(sequences_to_phonemes_path)
            self.words = serial.load(words_path)
            self.sequences_to_words = serial.load(sequences_to_words_path)
            self.speaker_id = numpy.asarray(serial.load(speaker_path), 'int')

    def _validate_source(self, source):
        """
        Verify that all sources in the source tuple are provided by the
        dataset. Raise an error if some requested source is not available.

        Parameters
        ----------
        source : `tuple` of `str`
            Requested sources
        """
        for s in source:
            try:
                self.data_specs[1].index(s)
            except ValueError:
                raise ValueError("the requested source named '" + s + "' " +
                                 "is not provided by the dataset")

    def dtype_of(self, source):
        """
        Returns the dtype of the requested source
        """
        self._validate_source(source)
        return tuple(self.dtypes[self.data_specs[1].index(so)]
                     for so in source)

    def get_data_specs(self):
        """
        Returns the data_specs specifying how the data is internally stored.

        This is the format the data returned by `self.get_data()` will be.

        .. note::

            Once again, this is very hacky, as the data is not stored that way
            internally. However, the data that's returned by `TIMIT.get()`
            _does_ respect those data specs.
        """
        return self.data_specs

    def get(self, source, indexes):
        """
        .. todo::

            WRITEME
        """
        self._validate_source(source)
        rval = []
        for so in source:
            batch = self.map_functions[self.data_specs[1].index(so)](indexes)
            batch_buffer = self.batch_buffers[self.data_specs[1].index(so)]
            dim = self.data_specs[0].components[self.data_specs[1].index(so)].dim
            if batch_buffer is None or batch_buffer.shape != (len(batch), dim):
                batch_buffer = numpy.zeros((len(batch), dim),
                                           dtype=batch[0].dtype)
            for i, example in enumerate(batch):
                batch_buffer[i] = example
            rval.append(batch_buffer)
        return tuple(rval)

    @functools.wraps(Dataset.iterator)
    def iterator(self, mode=None, batch_size=None, num_batches=None,
                 rng=None, data_specs=None, return_tuple=False):
        """
        .. todo::

            WRITEME
        """
        if data_specs is None:
            data_specs = self._iter_data_specs

        # If there is a view_converter, we have to use it to convert
        # the stored data for "features" into one that the iterator
        # can return.
        space, source = data_specs
        if isinstance(space, CompositeSpace):
            sub_spaces = space.components
            sub_sources = source
        else:
            sub_spaces = (space,)
            sub_sources = (source,)

        convert = []
        for sp, src in safe_zip(sub_spaces, sub_sources):
            convert.append(None)

        # TODO: Refactor
        if mode is None:
            if hasattr(self, '_iter_subset_class'):
                mode = self._iter_subset_class
            else:
                raise ValueError('iteration mode not provided and no default '
                                 'mode set for %s' % str(self))
        else:
            mode = resolve_iterator_class(mode)

        if batch_size is None:
            batch_size = getattr(self, '_iter_batch_size', None)
        if num_batches is None:
            num_batches = getattr(self, '_iter_num_batches', None)
        if rng is None and mode.stochastic:
            rng = self.rng
        return FiniteDatasetIterator(self,
                                     mode(self.num_examples, batch_size,
                                          num_batches, rng),
                                     data_specs=data_specs,
                                     return_tuple=return_tuple,
                                     convert=convert)


if __name__ == "__main__":
<<<<<<< HEAD
    timit_train = TIMIT("train", frame_length=240, overlap=10,
                        frames_per_example=5)
    print "Loaded training set..."
    timit_valid = TIMIT("valid", frame_length=240, overlap=10,
                        frames_per_example=5)
    print "Loaded validation set..."
    timit_test = TIMIT("test", frame_length=240, overlap=10,
                        frames_per_example=5)
    print "Loaded test set..."
    it = timit_valid.iterator(mode='shuffled_sequential', batch_size=2000)
=======
    # train_timit = TIMIT("train", frame_length=240, overlap=10,
    #                     frames_per_example=5)
    valid_timit = TIMIT("valid", frame_length=240, overlap=10,
                        frames_per_example=1, stop=5, audio_only=True)
    # test_timit = TIMIT("test", frame_length=240, overlap=10,
    #                     frames_per_example=5)
    it = valid_timit.iterator(mode='shuffled_sequential', batch_size=256)
>>>>>>> ced7bd14
    for (f, t) in it:
        print f.shape<|MERGE_RESOLUTION|>--- conflicted
+++ resolved
@@ -299,7 +299,7 @@
         phonemes_path = os.path.join(timit_base_path,
                                      which_set + "_redux_phn.npy")
         phones_path = os.path.join(timit_base_path,
-                                   which_set + "_phn.npy")
+                                     which_set + "_phn.npy")
         sequences_to_phonemes_path = os.path.join(timit_base_path,
                                                   which_set +
                                                   "_seq_to_phn.npy")
@@ -440,18 +440,6 @@
 
 
 if __name__ == "__main__":
-<<<<<<< HEAD
-    timit_train = TIMIT("train", frame_length=240, overlap=10,
-                        frames_per_example=5)
-    print "Loaded training set..."
-    timit_valid = TIMIT("valid", frame_length=240, overlap=10,
-                        frames_per_example=5)
-    print "Loaded validation set..."
-    timit_test = TIMIT("test", frame_length=240, overlap=10,
-                        frames_per_example=5)
-    print "Loaded test set..."
-    it = timit_valid.iterator(mode='shuffled_sequential', batch_size=2000)
-=======
     # train_timit = TIMIT("train", frame_length=240, overlap=10,
     #                     frames_per_example=5)
     valid_timit = TIMIT("valid", frame_length=240, overlap=10,
@@ -459,6 +447,5 @@
     # test_timit = TIMIT("test", frame_length=240, overlap=10,
     #                     frames_per_example=5)
     it = valid_timit.iterator(mode='shuffled_sequential', batch_size=256)
->>>>>>> ced7bd14
     for (f, t) in it:
         print f.shape